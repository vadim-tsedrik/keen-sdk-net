--- conflicted
+++ resolved
@@ -20,11 +20,7 @@
 {
     public class TestBase
     {
-<<<<<<< HEAD
         public static bool UseMocks = true;
-=======
-        public static bool UseMocks = false;
->>>>>>> 2fe9e55d
 
         [TestFixtureSetUp]
         public void Setup()
@@ -815,11 +811,7 @@
                             throw new Exception("Unexpected value");
                     }));
 
-<<<<<<< HEAD
-            for (int i = 0; i < KeenConstants.BulkBatchSize+5; i++)
-=======
             for (int i = 0; i < KeenConstants.BulkBatchSize; i++)
->>>>>>> 2fe9e55d
                 client.AddEvent("CachedEventTest", new { AProperty = "AValue" });
 
             Assert.DoesNotThrow(() => client.SendCachedEvents());
