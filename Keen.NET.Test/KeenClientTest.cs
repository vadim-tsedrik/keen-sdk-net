--- conflicted
+++ resolved
@@ -816,11 +816,7 @@
 
             Assert.DoesNotThrow(() => client.SendCachedEvents());
             Assert.Null(client.EventCache.TryTake(), "Cache is empty");
-<<<<<<< HEAD
-            Assert.True( !UseMocks || ( total == KeenConstants.BulkBatchSize + 5));
-=======
             Assert.True( !UseMocks || ( total == KeenConstants.BulkBatchSize));
->>>>>>> f999401c
         }
 
         [Test]
